--- conflicted
+++ resolved
@@ -557,7 +557,7 @@
                           replicationFactor: Int,
                           properties: Properties = new Properties()): TopicMetadata = {
     try {
-      AdminUtils.createTopic(zkUtils, topic, numPartitions, replicationFactor, properties)
+      AdminUtils.createTopic(zkUtils, topic, numPartitions, replicationFactor, properties, rackInfo = rackLocator.getRackInfo())
       info("Auto creation of topic %s with %d partitions and replication factor %d is successful"
         .format(topic, numPartitions, replicationFactor))
       new TopicMetadata(topic, Seq.empty[PartitionMetadata], Errors.LEADER_NOT_AVAILABLE.code)
@@ -592,43 +592,10 @@
     } else {
       val nonExistentTopics = topics -- topicResponses.map(_.topic).toSet
       val responsesForNonExistentTopics = nonExistentTopics.map { topic =>
-<<<<<<< HEAD
-        if (topic == GroupCoordinator.GroupMetadataTopicName || config.autoCreateTopicsEnable) {
-          try {
-            val brokerRackMap = rackLocator.getRackInfo()
-            if (topic == GroupCoordinator.GroupMetadataTopicName) {
-              val aliveBrokers = metadataCache.getAliveBrokers
-              val offsetsTopicReplicationFactor =
-                if (aliveBrokers.length > 0)
-                  Math.min(config.offsetsTopicReplicationFactor.toInt, aliveBrokers.length)
-                else
-                  config.offsetsTopicReplicationFactor.toInt
-              AdminUtils.createTopic(zkUtils, topic, config.offsetsTopicPartitions,
-                                     offsetsTopicReplicationFactor,
-                                     coordinator.offsetsTopicConfigs,
-                                     rackInfo = brokerRackMap)
-              info("Auto creation of topic %s with %d partitions and replication factor %d is successful!"
-                .format(topic, config.offsetsTopicPartitions, offsetsTopicReplicationFactor))
-            }
-            else {
-              AdminUtils.createTopic(zkUtils, topic, config.numPartitions, config.defaultReplicationFactor,
-                                     rackInfo = brokerRackMap)
-              info("Auto creation of topic %s with %d partitions and replication factor %d is successful!"
-                   .format(topic, config.numPartitions, config.defaultReplicationFactor))
-            }
-            new TopicMetadata(topic, Seq.empty[PartitionMetadata], ErrorMapping.LeaderNotAvailableCode)
-          } catch {
-            case e: TopicExistsException => // let it go, possibly another broker created this topic
-              new TopicMetadata(topic, Seq.empty[PartitionMetadata], ErrorMapping.LeaderNotAvailableCode)
-            case itex: InvalidTopicException =>
-              new TopicMetadata(topic, Seq.empty[PartitionMetadata], ErrorMapping.InvalidTopicCode)
-          }
-=======
         if (topic == GroupCoordinator.GroupMetadataTopicName) {
           createGroupMetadataTopic()
         } else if (config.autoCreateTopicsEnable) {
           createTopic(topic, config.numPartitions, config.defaultReplicationFactor)
->>>>>>> 51f981b5
         } else {
           new TopicMetadata(topic, Seq.empty[PartitionMetadata], ErrorMapping.UnknownTopicOrPartitionCode)
         }
