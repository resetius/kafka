/**
 * Licensed to the Apache Software Foundation (ASF) under one or more
 * contributor license agreements.  See the NOTICE file distributed with
 * this work for additional information regarding copyright ownership.
 * The ASF licenses this file to You under the Apache License, Version 2.0
 * (the "License"); you may not use this file except in compliance with
 * the License.  You may obtain a copy of the License at
 *
 *    http://www.apache.org/licenses/LICENSE-2.0
 *
 * Unless required by applicable law or agreed to in writing, software
 * distributed under the License is distributed on an "AS IS" BASIS,
 * WITHOUT WARRANTIES OR CONDITIONS OF ANY KIND, either express or implied.
 * See the License for the specific language governing permissions and
 * limitations under the License.
 */

package kafka.server

import java.net.SocketTimeoutException
import java.util

import kafka.admin.AdminUtils
import kafka.cluster.BrokerEndPoint
import kafka.log.LogConfig
import kafka.message.ByteBufferMessageSet
import kafka.api.{KAFKA_0_10_0_IV0, KAFKA_0_10_1_IV1, KAFKA_0_10_1_IV2, KAFKA_0_9_0}
import kafka.common.{KafkaStorageException, TopicAndPartition}
import ReplicaFetcherThread._
import org.apache.kafka.clients.{ClientRequest, ClientResponse, ManualMetadataUpdater, NetworkClient}
import org.apache.kafka.common.network.{ChannelBuilders, LoginType, Mode, NetworkReceive, Selectable, Selector}
import org.apache.kafka.common.requests.{AbstractRequest, FetchResponse, ListOffsetRequest, ListOffsetResponse, RequestSend}
import org.apache.kafka.common.requests.{FetchRequest => JFetchRequest}
import org.apache.kafka.common.{Node, TopicPartition}
import org.apache.kafka.common.metrics.Metrics
import org.apache.kafka.common.protocol.{ApiKeys, Errors}
import org.apache.kafka.common.utils.Time

import scala.collection.{JavaConverters, Map}
import JavaConverters._

class ReplicaFetcherThread(name: String,
                           fetcherId: Int,
                           sourceBroker: BrokerEndPoint,
                           brokerConfig: KafkaConfig,
                           replicaMgr: ReplicaManager,
                           metrics: Metrics,
                           time: Time,
                           quota: ReplicationQuotaManager)
  extends AbstractFetcherThread(name = name,
                                clientId = name,
                                sourceBroker = sourceBroker,
                                fetchBackOffMs = brokerConfig.replicaFetchBackoffMs,
                                isInterruptible = false) {

  type REQ = FetchRequest
  type PD = PartitionData

  private val fetchRequestVersion: Short =
    if (brokerConfig.interBrokerProtocolVersion >= KAFKA_0_10_1_IV1) 3
    else if (brokerConfig.interBrokerProtocolVersion >= KAFKA_0_10_0_IV0) 2
    else if (brokerConfig.interBrokerProtocolVersion >= KAFKA_0_9_0) 1
    else 0
  private val socketTimeout: Int = brokerConfig.replicaSocketTimeoutMs
  private val replicaId = brokerConfig.brokerId
  private val maxWait = brokerConfig.replicaFetchWaitMaxMs
  private val minBytes = brokerConfig.replicaFetchMinBytes
  private val maxBytes = brokerConfig.replicaFetchResponseMaxBytes
  private val fetchSize = brokerConfig.replicaFetchMaxBytes

  // [LOGBROKER-1343] adaptive fetchSize - code may be removed after switching to KAFKA_0_10_1_IV1
  import scala.collection.mutable
  private val fetchSizes = mutable.HashMap.empty[TopicAndPartition, Int]
  private val maxFetchSize = brokerConfig.replicaFetchMaxBytes
  private val minFetchSize = brokerConfig.replicaFetchAvgBytes

  private def clientId = name

  private val sourceNode = new Node(sourceBroker.id, sourceBroker.host, sourceBroker.port)

  // we need to include both the broker id and the fetcher id
  // as the metrics tag to avoid metric name conflicts with
  // more than one fetcher thread to the same broker
  private val networkClient = {
    val channelBuilder = ChannelBuilders.create(
      brokerConfig.interBrokerSecurityProtocol,
      Mode.CLIENT,
      LoginType.SERVER,
      brokerConfig.values,
      brokerConfig.saslMechanismInterBrokerProtocol,
      brokerConfig.saslInterBrokerHandshakeRequestEnable
    )
    val selector = new Selector(
      NetworkReceive.UNLIMITED,
      brokerConfig.connectionsMaxIdleMs,
      metrics,
      time,
      "replica-fetcher",
      Map("broker-id" -> sourceBroker.id.toString, "fetcher-id" -> fetcherId.toString).asJava,
      false,
      channelBuilder
    )
    new NetworkClient(
      selector,
      new ManualMetadataUpdater(),
      clientId,
      1,
      0,
      Selectable.USE_DEFAULT_BUFFER_SIZE,
      brokerConfig.replicaSocketReceiveBufferBytes,
      brokerConfig.requestTimeoutMs,
      time
    )
  }

  override def shutdown(): Unit = {
    super.shutdown()
    networkClient.close()
  }

  // process fetched data
  def processPartitionData(topicPartition: TopicPartition, fetchOffset: Long, partitionData: PartitionData) {
    try {
      val topic = topicPartition.topic
      val partitionId = topicPartition.partition
      val replica = replicaMgr.getReplica(topic, partitionId).get
      val messageSet = partitionData.toByteBufferMessageSet

      if (fetchRequestVersion >= 3) {
        maybeWarnIfMessageOversized(messageSet, topicPartition)
      } else {
        updateFetchSizeIfMessageOversized(messageSet, TopicAndPartition(topicPartition.topic, topicPartition.partition))
      }

      if (fetchOffset != replica.logEndOffset.messageOffset)
        throw new RuntimeException("Offset mismatch for partition %s: fetched offset = %d, log end offset = %d.".format(topicPartition, fetchOffset, replica.logEndOffset.messageOffset))
      if (logger.isTraceEnabled)
        trace("Follower %d has replica log end offset %d for partition %s. Received %d messages and leader hw %d"
          .format(replica.brokerId, replica.logEndOffset.messageOffset, topicPartition, messageSet.sizeInBytes, partitionData.highWatermark))
      replica.log.get.append(messageSet, assignOffsets = false)
      if (logger.isTraceEnabled)
        trace("Follower %d has replica log end offset %d after appending %d bytes of messages for partition %s"
          .format(replica.brokerId, replica.logEndOffset.messageOffset, messageSet.sizeInBytes, topicPartition))
      val followerHighWatermark = replica.logEndOffset.messageOffset.min(partitionData.highWatermark)
      // for the follower replica, we do not need to keep
      // its segment base offset the physical position,
      // these values will be computed upon making the leader
      replica.highWatermark = new LogOffsetMetadata(followerHighWatermark)
      if (logger.isTraceEnabled)
        trace("Follower %d set replica high watermark for partition [%s,%d] to %s"
          .format(replica.brokerId, topic, partitionId, followerHighWatermark))
      if (quota.isThrottled(new TopicAndPartition(topic, partitionId)))
        quota.record(messageSet.sizeInBytes)
    } catch {
      case e: KafkaStorageException =>
        fatal(s"Disk error while replicating data for $topicPartition", e)
        Runtime.getRuntime.halt(1)
    }
  }

  def maybeWarnIfMessageOversized(messageSet: ByteBufferMessageSet, topicPartition: TopicPartition): Unit = {
    // oversized messages don't cause replication to fail from fetch request version 3 (KIP-74)
    if (fetchRequestVersion <= 2 && messageSet.sizeInBytes > 0 && messageSet.validBytes <= 0)
      error(s"Replication is failing due to a message that is greater than replica.fetch.max.bytes for partition $topicPartition. " +
        "This generally occurs when the max.message.bytes has been overridden to exceed this value and a suitably large " +
        "message has also been sent. To fix this problem increase replica.fetch.max.bytes in your broker config to be " +
        "equal or larger than your settings for max.message.bytes, both at a broker and topic level.")
  }

  def updateFetchSizeIfMessageOversized(messageSet: ByteBufferMessageSet, topicAndPartition: TopicAndPartition): Unit = {
    val currFetchSize = fetchSizes.getOrElseUpdate(topicAndPartition, minFetchSize)
    if (messageSet.sizeInBytes > 0 && messageSet.validBytes <= 0) {
      if (currFetchSize >= maxFetchSize) {
        error("Replication is failing due to a message that is greater than replica.fetch.max.bytes. This " +
          "generally occurs when the max.message.bytes has been overridden to exceed this value and a suitably large " +
          "message has also been sent. To fix this problem increase replica.fetch.max.bytes in your broker config to be " +
          "equal or larger than your settings for max.message.bytes, both at a broker and topic level.")
      } else {
        val newFetchSize = math.min(currFetchSize * 2, maxFetchSize)
        fetchSizes.put(topicAndPartition, newFetchSize)
      }
    } else if (currFetchSize > minFetchSize && messageSet.validBytes < currFetchSize) {
      val newFetchSize = math.max(minFetchSize, currFetchSize / 2)
      fetchSizes.put(topicAndPartition, newFetchSize)
    }
  }

  /**
   * Handle a partition whose offset is out of range and return a new fetch offset.
   */
  def handleOffsetOutOfRange(topicPartition: TopicPartition): Long = {
    val topicAndPartition = TopicAndPartition(topicPartition.topic, topicPartition.partition)
    val replica = replicaMgr.getReplica(topicPartition.topic, topicPartition.partition).get

    /**
     * Unclean leader election: A follower goes down, in the meanwhile the leader keeps appending messages. The follower comes back up
     * and before it has completely caught up with the leader's logs, all replicas in the ISR go down. The follower is now uncleanly
     * elected as the new leader, and it starts appending messages from the client. The old leader comes back up, becomes a follower
     * and it may discover that the current leader's end offset is behind its own end offset.
     *
     * In such a case, truncate the current follower's log to the current leader's end offset and continue fetching.
     *
     * There is a potential for a mismatch between the logs of the two replicas here. We don't fix this mismatch as of now.
     */
    val leaderEndOffset: Long = earliestOrLatestOffset(topicPartition, ListOffsetRequest.LATEST_TIMESTAMP,
      brokerConfig.brokerId)

    if (leaderEndOffset < replica.logEndOffset.messageOffset) {
      // Prior to truncating the follower's log, ensure that doing so is not disallowed by the configuration for unclean leader election.
      // This situation could only happen if the unclean election configuration for a topic changes while a replica is down. Otherwise,
      // we should never encounter this situation since a non-ISR leader cannot be elected if disallowed by the broker configuration.
      if (!LogConfig.fromProps(brokerConfig.originals, AdminUtils.fetchEntityConfig(replicaMgr.zkUtils,
        ConfigType.Topic, topicPartition.topic)).uncleanLeaderElectionEnable) {
        // Log a fatal error and shutdown the broker to ensure that data loss does not unexpectedly occur.
        fatal("Halting because log truncation is not allowed for partition %s,".format(topicPartition) +
          " Current leader %d's latest offset %d is less than replica %d's latest offset %d"
          .format(sourceBroker.id, leaderEndOffset, brokerConfig.brokerId, replica.logEndOffset.messageOffset))
        Runtime.getRuntime.halt(1)
      }

      warn("Replica %d for partition %s reset its fetch offset from %d to current leader %d's latest offset %d"
        .format(brokerConfig.brokerId, topicPartition, replica.logEndOffset.messageOffset, sourceBroker.id, leaderEndOffset))
      replicaMgr.logManager.truncateTo(Map(topicAndPartition -> leaderEndOffset))
      leaderEndOffset
    } else {
      /**
       * If the leader's log end offset is greater than the follower's log end offset, there are two possibilities:
       * 1. The follower could have been down for a long time and when it starts up, its end offset could be smaller than the leader's
       * start offset because the leader has deleted old logs (log.logEndOffset < leaderStartOffset).
       * 2. When unclean leader election occurs, it is possible that the old leader's high watermark is greater than
       * the new leader's log end offset. So when the old leader truncates its offset to its high watermark and starts
       * to fetch from the new leader, an OffsetOutOfRangeException will be thrown. After that some more messages are
       * produced to the new leader. While the old leader is trying to handle the OffsetOutOfRangeException and query
       * the log end offset of the new leader, the new leader's log end offset becomes higher than the follower's log end offset.
       *
       * In the first case, the follower's current log end offset is smaller than the leader's log start offset. So the
       * follower should truncate all its logs, roll out a new segment and start to fetch from the current leader's log
       * start offset.
       * In the second case, the follower should just keep the current log segments and retry the fetch. In the second
       * case, there will be some inconsistency of data between old and new leader. We are not solving it here.
       * If users want to have strong consistency guarantees, appropriate configurations needs to be set for both
       * brokers and producers.
       *
       * Putting the two cases together, the follower should fetch from the higher one of its replica log end offset
       * and the current leader's log start offset.
       *
       */
      val leaderStartOffset: Long = earliestOrLatestOffset(topicPartition, ListOffsetRequest.EARLIEST_TIMESTAMP,
        brokerConfig.brokerId)
      warn("Replica %d for partition %s reset its fetch offset from %d to current leader %d's start offset %d"
        .format(brokerConfig.brokerId, topicPartition, replica.logEndOffset.messageOffset, sourceBroker.id, leaderStartOffset))
      val offsetToFetch = Math.max(leaderStartOffset, replica.logEndOffset.messageOffset)
      // Only truncate log when current leader's log start offset is greater than follower's log end offset.
      if (leaderStartOffset > replica.logEndOffset.messageOffset)
        replicaMgr.logManager.truncateFullyAndStartAt(topicAndPartition, leaderStartOffset)
      offsetToFetch
    }
  }

  // any logic for partitions whose leader has changed
  def handlePartitionsWithErrors(partitions: Iterable[TopicPartition]) {
    delayPartitions(partitions, brokerConfig.replicaFetchBackoffMs.toLong)
  }

  protected def fetch(fetchRequest: FetchRequest): Seq[(TopicPartition, PartitionData)] = {
    val clientResponse = sendRequest(ApiKeys.FETCH, Some(fetchRequestVersion), fetchRequest.underlying)
    new FetchResponse(clientResponse.responseBody).responseData.asScala.toSeq.map { case (key, value) =>
      key -> new PartitionData(value)
    }
  }

  private def sendRequest(apiKey: ApiKeys, apiVersion: Option[Short], request: AbstractRequest): ClientResponse = {
    import kafka.utils.NetworkClientBlockingOps._
    val header = apiVersion.fold(networkClient.nextRequestHeader(apiKey))(networkClient.nextRequestHeader(apiKey, _))
    try {
      if (!networkClient.blockingReady(sourceNode, socketTimeout)(time))
        throw new SocketTimeoutException(s"Failed to connect within $socketTimeout ms")
      else {
        val send = new RequestSend(sourceBroker.id.toString, header, request.toStruct)
        val clientRequest = new ClientRequest(time.milliseconds(), true, send, null)
        networkClient.blockingSendAndReceive(clientRequest)(time)
      }
    }
    catch {
      case e: Throwable =>
        networkClient.close(sourceBroker.id.toString)
        throw e
    }

  }

  private def earliestOrLatestOffset(topicPartition: TopicPartition, earliestOrLatest: Long, consumerId: Int): Long = {
    val (request, apiVersion) =
      if (brokerConfig.interBrokerProtocolVersion >= KAFKA_0_10_1_IV2) {
        val partitions = Map(topicPartition -> java.lang.Long.valueOf(earliestOrLatest))
        (new ListOffsetRequest(partitions.asJava, consumerId), 1)
      } else {
        val partitions = Map(topicPartition -> new ListOffsetRequest.PartitionData(earliestOrLatest, 1))
        (new ListOffsetRequest(consumerId, partitions.asJava), 0)
      }
    val clientResponse = sendRequest(ApiKeys.LIST_OFFSETS, Some(apiVersion.toShort), request)
    val response = new ListOffsetResponse(clientResponse.responseBody)
    val partitionData = response.responseData.get(topicPartition)
    Errors.forCode(partitionData.errorCode) match {
      case Errors.NONE =>
        if (brokerConfig.interBrokerProtocolVersion >= KAFKA_0_10_1_IV2)
          partitionData.offset
        else
          partitionData.offsets.get(0)
      case errorCode => throw errorCode.exception
    }
  }

  protected def buildFetchRequest(partitionMap: Seq[(TopicPartition, PartitionFetchState)]): FetchRequest = {
    val requestMap = new util.LinkedHashMap[TopicPartition, JFetchRequest.PartitionData]

    partitionMap.foreach { case (topicPartition, partitionFetchState) =>
      val topicAndPartition = new TopicAndPartition(topicPartition.topic, topicPartition.partition)
<<<<<<< HEAD
      if (partitionFetchState.isActive && !(quota.isThrottled(topicAndPartition) && quotaExceeded)) {
        val currFetchSize: Int =
          if (fetchRequestVersion >= 3) fetchSize else fetchSizes.getOrElseUpdate(topicAndPartition, minFetchSize)
        requestMap.put(topicPartition, new JFetchRequest.PartitionData(partitionFetchState.offset, currFetchSize))
      }
=======
      // We will not include a replica in the fetch request if it should be throttled.
      if (partitionFetchState.isActive && !shouldFollowerThrottle(quota, topicAndPartition))
        requestMap.put(topicPartition, new JFetchRequest.PartitionData(partitionFetchState.offset, fetchSize))
>>>>>>> ee0ab7dd
    }

    val request =
      if (fetchRequestVersion >= 3) JFetchRequest.fromReplica(replicaId, maxWait, minBytes, maxBytes, requestMap)
      else JFetchRequest.fromReplica(replicaId, maxWait, minBytes, requestMap)

    new FetchRequest(request)
  }

  /**
   *  To avoid ISR thrashing, we only throttle a replica on the follower if it's in the throttled replica list,
   *  the quota is exceeded and the replica is not in sync.
   */
  private def shouldFollowerThrottle(quota: ReplicaQuota, topicPartition: TopicAndPartition): Boolean = {
    val isReplicaInSync = fetcherLagStats.isReplicaInSync(topicPartition.topic, topicPartition.partition)
    quota.isThrottled(topicPartition) && quota.isQuotaExceeded && !isReplicaInSync
  }
}

object ReplicaFetcherThread {

  private[server] class FetchRequest(val underlying: JFetchRequest) extends AbstractFetcherThread.FetchRequest {
    def isEmpty: Boolean = underlying.fetchData.isEmpty
    def offset(topicPartition: TopicPartition): Long =
      underlying.fetchData.asScala(topicPartition).offset
  }

  private[server] class PartitionData(val underlying: FetchResponse.PartitionData) extends AbstractFetcherThread.PartitionData {

    def errorCode: Short = underlying.errorCode

    def toByteBufferMessageSet: ByteBufferMessageSet = new ByteBufferMessageSet(underlying.recordSet)

    def highWatermark: Long = underlying.highWatermark

    def exception: Option[Throwable] = Errors.forCode(errorCode) match {
      case Errors.NONE => None
      case e => Some(e.exception)
    }

  }

}<|MERGE_RESOLUTION|>--- conflicted
+++ resolved
@@ -316,17 +316,13 @@
 
     partitionMap.foreach { case (topicPartition, partitionFetchState) =>
       val topicAndPartition = new TopicAndPartition(topicPartition.topic, topicPartition.partition)
-<<<<<<< HEAD
-      if (partitionFetchState.isActive && !(quota.isThrottled(topicAndPartition) && quotaExceeded)) {
+      // We will not include a replica in the fetch request if it should be throttled.
+      if (partitionFetchState.isActive && !shouldFollowerThrottle(quota, topicAndPartition)) {
         val currFetchSize: Int =
           if (fetchRequestVersion >= 3) fetchSize else fetchSizes.getOrElseUpdate(topicAndPartition, minFetchSize)
         requestMap.put(topicPartition, new JFetchRequest.PartitionData(partitionFetchState.offset, currFetchSize))
-      }
-=======
-      // We will not include a replica in the fetch request if it should be throttled.
-      if (partitionFetchState.isActive && !shouldFollowerThrottle(quota, topicAndPartition))
-        requestMap.put(topicPartition, new JFetchRequest.PartitionData(partitionFetchState.offset, fetchSize))
->>>>>>> ee0ab7dd
+
+      }
     }
 
     val request =
